# Copyright 2010 Dan Smith <dsmith@danplanet.com>
#
# This program is free software: you can redistribute it and/or modify
# it under the terms of the GNU General Public License as published by
# the Free Software Foundation, either version 3 of the License, or
# (at your option) any later version.
#
# This program is distributed in the hope that it will be useful,
# but WITHOUT ANY WARRANTY; without even the implied warranty of
# MERCHANTABILITY or FITNESS FOR A PARTICULAR PURPOSE.  See the
# GNU General Public License for more details.
#
# You should have received a copy of the GNU General Public License
# along with this program.  If not, see <http://www.gnu.org/licenses/>.

import os
import re
import logging

from chirp.drivers import yaesu_clone
from chirp import chirp_common, directory, bitwise
from chirp.settings import RadioSettingGroup, RadioSetting, RadioSettings
from chirp.settings import RadioSettingValueInteger, RadioSettingValueString
from chirp.settings import RadioSettingValueList, RadioSettingValueBoolean
from textwrap import dedent

LOG = logging.getLogger(__name__)

MEM_FORMAT = """
#seekto 0x047f;
struct {
  u8 flag;
  u16 unknown;
  struct {
    u8 padded_yaesu[16];
  } message;
} opening_message;

#seekto 0x049a;
struct {
  u8 vfo_a;
  u8 vfo_b;
} squelch;

#seekto 0x04bf;
struct {
  u8 beep;
} beep_select;

#seekto 0x04cc;
struct {
  u8 lcd_dimmer;
  u8 dtmf_delay;
  u8 unknown0[3];
  u8 unknown1:4
     lcd_contrast:4;
  u8 lamp;
  u8 unknown2[7];
  u8 scan_restart;
  u8 unknown3;
  u8 scan_resume;
  u8 unknown4[6];
  u8 tot;
  u8 unknown5[3];
  u8 unknown6:2,
     scan_lamp:1,
     unknown7:2,
     dtmf_speed:1,
     unknown8:1,
     dtmf_mode:1;
  u8 busy_led:1,
     unknown9:7;
  u8 unknown10[2];
  u8 vol_mode:1,
     unknown11:7;
} scan_settings;

#seekto 0x54a;
struct {
    u16 in_use;
} bank_used[24];

#seekto 0x064a;
struct {
  u8 unknown0[4];
  u8 frequency_band;
  u8 unknown1:6,
     manual_or_mr:2;
  u8 unknown2:7,
     mr_banks:1;
  u8 unknown3;
  u16 mr_index;
  u16 bank_index;
  u16 bank_enable;
  u8 unknown4[5];
  u8 unknown5:6,
     power:2;
  u8 unknown6:4,
     tune_step:4;
  u8 unknown7:6,
     duplex:2;
  u8 unknown8:6,
     tone_mode:2;
  u8 unknown9:2,
     tone:6;
  u8 unknown10;
  u8 unknown11:6,
     mode:2;
  bbcd freq0[4];
  bbcd offset_freq[4];
  u8 unknown12[2];
  char label[16];
  u8 unknown13[6];
  bbcd band_lower[4];
  bbcd band_upper[4];
  bbcd rx_freq[4];
  u8 unknown14[22];
  bbcd freq1[4];
  u8 unknown15[11];
  u8 unknown16:3,
     volume:5;
  u8 unknown17[18];
  u8 active_menu_item;
  u8 checksum;
} vfo_info[6];

#seekto 0x094a;
struct {
  u8 memory[16];
} dtmf[10];

#seekto 0x135A;
struct {
  u8 unknown[2];
  u8 name[16];
} bank_info[24];

#seekto 0x198a;
struct {
    u16 channel[100];
} bank_members[24];

#seekto 0x2C4A;
struct {
  u8 nosubvfo:1,
     unknown:3,
     pskip:1,
     skip:1,
     used:1,
     valid:1;
} flag[900];

#seekto 0x328A;
struct {
  u8 unknown1a:2,
     half_deviation:1,
     unknown1b:5;
  u8 mode:2,
     duplex:2,
     tune_step:4;
  bbcd freq[3];
  u8 power:2,
     unknown2:4,
     tone_mode:2;
  u8 charsetbits[2];
  char label[16];
  bbcd offset[3];
  u8 unknown5:2,
     tone:6;
  u8 unknown6:1,
     dcs:7;
  u8 pr_frequency;
  u8 unknown7;
  u8 unknown8a:3,
     unknown8b:1,
     rx_mode_auto:1,
     unknown8c:3;
} memory[900];

#seekto 0xC0CA;
struct {
  u8 unknown0:6,
     rx_baud:2;
  u8 unknown1:4,
     tx_delay:4;
  u8 custom_symbol;
  u8 unknown2;
  struct {
    char callsign[6];
    u8 ssid;
  } my_callsign;
  u8 unknown3:4,
     selected_position_comment:4;
  u8 unknown4;
  u8 set_time_manually:1,
     tx_interval_beacon:1,
     ring_beacon:1,
     ring_msg:1,
     aprs_mute:1,
     unknown6:1,
     tx_smartbeacon:1,
     af_dual:1;
  u8 unknown7:1,
     aprs_units_wind_mph:1,
     aprs_units_rain_inch:1,
     aprs_units_temperature_f:1
     aprs_units_altitude_ft:1,
     unknown8:1,
     aprs_units_distance_m:1,
     aprs_units_position_mmss:1;
  u8 unknown9:6,
     aprs_units_speed:2;
  u8 unknown11:1,
     filter_other:1,
     filter_status:1,
     filter_item:1,
     filter_object:1,
     filter_weather:1,
     filter_position:1,
     filter_mic_e:1;
  u8 unknown12:2,
     timezone:6;
  u8 unknown13:4,
     beacon_interval:4;
  u8 unknown14;
  u8 unknown15:7,
     latitude_sign:1;
  u8 latitude_degree;
  u8 latitude_minute;
  u8 latitude_second;
  u8 unknown16:7,
     longitude_sign:1;
  u8 longitude_degree;
  u8 longitude_minute;
  u8 longitude_second;
  u8 unknown17:4,
     selected_position:4;
  u8 unknown18:5,
     selected_beacon_status_txt:3;
  u8 unknown19:6,
     gps_units_altitude_ft:1,
     gps_units_position_sss:1;
  u8 unknown20:6,
     gps_units_speed:2;
  u8 unknown21[4];
  struct {
    struct {
      char callsign[6];
      u8 ssid;
    } entry[8];
  } digi_path_7;
  u8 unknown22[2];
} aprs;

#seekto 0x%04X;
struct {
  char padded_string[16];
} aprs_msg_macro[%d];

#seekto 0x%04X;
struct {
  u8 unknown23:5,
     selected_msg_group:3;
  u8 unknown24;
  struct {
    char padded_string[9];
  } msg_group[8];
  u8 unknown25[4];
  u8 active_smartbeaconing;
  struct {
    u8 low_speed_mph;
    u8 high_speed_mph;
    u8 slow_rate_min;
    u8 fast_rate_sec;
    u8 turn_angle;
    u8 turn_slop;
    u8 turn_time_sec;
  } smartbeaconing_profile[3];
  u8 unknown26:2,
     flash_msg:6;
  u8 unknown27:2,
     flash_grp:6;
  u8 unknown28:2,
     flash_bln:6;
  u8 selected_digi_path;
  struct {
    struct {
      char callsign[6];
      u8 ssid;
    } entry[2];
  } digi_path_3_6[4];
  u8 unknown30:6,
     selected_my_symbol:2;
  u8 unknown31[3];
  u8 unknown32:2,
     vibrate_msg:6;
  u8 unknown33:2,
     vibrate_grp:6;
  u8 unknown34:2,
     vibrate_bln:6;
} aprs2;

#seekto 0x%04X;
struct {
  bbcd date[3];
  u8 unknown1;
  bbcd time[2];
  u8 sequence;
  u8 unknown2;
  u8 sender_callsign[7];
  u8 data_type;
  u8 yeasu_data_type;
  u8 unknown3;
  u8 unknown4:1,
     callsign_is_ascii:1,
     unknown5:6;
  u8 unknown6;
  u16 pkt_len;
  u16 in_use;
} aprs_beacon_meta[%d];

#seekto 0x%04X;
struct {
  u8 dst_callsign[6];
  u8 dst_callsign_ssid;
  u8 src_callsign[6];
  u8 src_callsign_ssid;
  u8 path_and_body[%d];
} aprs_beacon_pkt[%d];

#seekto 0xf92a;
struct {
  char padded_string[60];
} aprs_beacon_status_txt[5];

#seekto 0xFECA;
u8 checksum;
"""

TMODES = ["", "Tone", "TSQL", "DTCS"]
DUPLEX = ["", "-", "+", "split"]
MODES = ["FM", "AM", "WFM", "NFM"]
STEPS = list(chirp_common.TUNING_STEPS)
STEPS.remove(30.0)
STEPS.append(100.0)
STEPS.insert(2, 8.33)  # Index 2 is 8.33kHz airband step
SKIPS = ["", "S", "P"]
VX8_DTMF_CHARS = list("0123456789ABCD*#-")

CHARSET = ["%i" % int(x) for x in range(0, 10)] + \
    [chr(x) for x in range(ord("A"), ord("Z")+1)] + \
    [" "] + \
    [chr(x) for x in range(ord("a"), ord("z")+1)] + \
    list(".,:;*#_-/&()@!?^ ") + list("\x00" * 100)

POWER_LEVELS = [chirp_common.PowerLevel("Hi", watts=5.00),
                chirp_common.PowerLevel("L3", watts=2.50),
                chirp_common.PowerLevel("L2", watts=1.00),
                chirp_common.PowerLevel("L1", watts=0.05)]


class VX8Bank(chirp_common.NamedBank):
    """A VX-8 bank"""

    def get_name(self):
        _bank = self._model._radio._memobj.bank_info[self.index]
        _bank_used = self._model._radio._memobj.bank_used[self.index]

        name = ""
        for i in _bank.name:
            if i == 0xFF:
                break
            name += CHARSET[i & 0x7F]
        return name.rstrip()

    def set_name(self, name):
        _bank = self._model._radio._memobj.bank_info[self.index]
        _bank.name = [CHARSET.index(x) for x in name.ljust(16)[:16]]


class VX8BankModel(chirp_common.BankModel):
    """A VX-8 bank model"""
    def __init__(self, radio, name='Banks'):
        super(VX8BankModel, self).__init__(radio, name)

        _banks = self._radio._memobj.bank_info
        self._bank_mappings = []
        for index, _bank in enumerate(_banks):
            bank = VX8Bank(self, "%i" % index, "BANK-%i" % index)
            bank.index = index
            self._bank_mappings.append(bank)

    def get_num_mappings(self):
        return len(self._bank_mappings)

    def get_mappings(self):
        return self._bank_mappings

    def _channel_numbers_in_bank(self, bank):
        _bank_used = self._radio._memobj.bank_used[bank.index]
        if _bank_used.in_use == 0xFFFF:
            return set()

        _members = self._radio._memobj.bank_members[bank.index]
        return set([int(ch) + 1 for ch in _members.channel if ch != 0xFFFF])

    def update_vfo(self):
        chosen_bank = [None, None]
        chosen_mr = [None, None]

        flags = self._radio._memobj.flag

        # Find a suitable bank and MR for VFO A and B.
        for bank in self.get_mappings():
            for channel in self._channel_numbers_in_bank(bank):
                chosen_bank[0] = bank.index
                chosen_mr[0] = channel
                if not flags[channel].nosubvfo:
                    chosen_bank[1] = bank.index
                    chosen_mr[1] = channel
                    break
            if chosen_bank[1]:
                break

        for vfo_index in (0, 1):
            # 3 VFO info structs are stored as 3 pairs of (master, backup)
            vfo = self._radio._memobj.vfo_info[vfo_index * 2]
            vfo_bak = self._radio._memobj.vfo_info[(vfo_index * 2) + 1]

            if vfo.checksum != vfo_bak.checksum:
                LOG.warn("VFO settings are inconsistent with backup")
            else:
                if ((chosen_bank[vfo_index] is None) and
                        (vfo.bank_index != 0xFFFF)):
                    LOG.info("Disabling banks for VFO %d" % vfo_index)
                    vfo.bank_index = 0xFFFF
                    vfo.mr_index = 0xFFFF
                    vfo.bank_enable = 0xFFFF
                elif ((chosen_bank[vfo_index] is not None) and
                        (vfo.bank_index == 0xFFFF)):
                    LOG.debug("Enabling banks for VFO %d" % vfo_index)
                    vfo.bank_index = chosen_bank[vfo_index]
                    vfo.mr_index = chosen_mr[vfo_index]
                    vfo.bank_enable = 0x0000
                vfo_bak.bank_index = vfo.bank_index
                vfo_bak.mr_index = vfo.mr_index
                vfo_bak.bank_enable = vfo.bank_enable

    def _update_bank_with_channel_numbers(self, bank, channels_in_bank):
        _members = self._radio._memobj.bank_members[bank.index]
        if len(channels_in_bank) > len(_members.channel):
            raise Exception("Too many entries in bank %d" % bank.index)

        empty = 0
        for index, channel_number in enumerate(sorted(channels_in_bank)):
            _members.channel[index] = channel_number - 1
            empty = index + 1
        for index in range(empty, len(_members.channel)):
            _members.channel[index] = 0xFFFF

    def add_memory_to_mapping(self, memory, bank):
        channels_in_bank = self._channel_numbers_in_bank(bank)
        channels_in_bank.add(memory.number)
        self._update_bank_with_channel_numbers(bank, channels_in_bank)

        _bank_used = self._radio._memobj.bank_used[bank.index]
        _bank_used.in_use = 0x06

        self.update_vfo()

    def remove_memory_from_mapping(self, memory, bank):
        channels_in_bank = self._channel_numbers_in_bank(bank)
        try:
            channels_in_bank.remove(memory.number)
        except KeyError:
            raise Exception("Memory %i is not in bank %s. Cannot remove" %
                            (memory.number, bank))
        self._update_bank_with_channel_numbers(bank, channels_in_bank)

        if not channels_in_bank:
            _bank_used = self._radio._memobj.bank_used[bank.index]
            _bank_used.in_use = 0xFFFF

        self.update_vfo()

    def get_mapping_memories(self, bank):
        memories = []
        for channel in self._channel_numbers_in_bank(bank):
            memories.append(self._radio.get_memory(channel))

        return memories

    def get_memory_mappings(self, memory):
        banks = []
        for bank in self.get_mappings():
            if memory.number in self._channel_numbers_in_bank(bank):
                banks.append(bank)

        return banks


def _wipe_memory(mem):
<<<<<<< HEAD
    mem.set_raw("\x00" * (mem.size() // 8))
    mem.unknown1 = 0x05
=======
    mem.set_raw("\x00" * (mem.size() / 8))
    mem.pr_frequency = 0x1d  # default PR frequency of 1600 Hz
    mem.unknown8b = 1        # This bit must be 1, but its meaning is unknown
    mem.rx_mode_auto = 1     # rx auto mode bit defaults to 1
>>>>>>> 4552b11b


@directory.register
class VX8Radio(yaesu_clone.YaesuCloneModeRadio):
    """Yaesu VX-8"""
    BAUD_RATE = 38400
    VENDOR = "Yaesu"
    MODEL = "VX-8R"

    _model = "AH029"
    _memsize = 65227
    _block_lengths = [10, 65217]
    _block_size = 32
    _mem_params = (0xC128,  # APRS message macros
                   5,       # Number of message macros
                   0xC178,  # APRS2
                   0xC24A,  # APRS beacon metadata address.
                   40,      # Number of beacons stored.
                   0xC60A,  # APRS beacon content address.
                   194,     # Length of beacon data stored.
                   40)      # Number of beacons stored.
    _has_vibrate = False
    _has_af_dual = True

    _SG_RE = re.compile(r"(?P<sign>[-+NESW]?)(?P<d>[\d]+)[\s\.,]*"
                        "(?P<m>[\d]*)[\s\']*(?P<s>[\d]*)")

    _RX_BAUD = ("off", "1200 baud", "9600 baud")
    _TX_DELAY = ("100ms", "200ms", "300ms",
                 "400ms", "500ms", "750ms", "1000ms")
    _WIND_UNITS = ("m/s", "mph")
    _RAIN_UNITS = ("mm", "inch")
    _TEMP_UNITS = ("C", "F")
    _ALT_UNITS = ("m", "ft")
    _DIST_UNITS = ("km", "mile")
    _POS_UNITS = ("dd.mmmm'", "dd mm'ss\"")
    _SPEED_UNITS = ("km/h", "knot", "mph")
    _TIME_SOURCE = ("manual", "GPS")
    _TZ = ("-13:00", "-13:30", "-12:00", "-12:30", "-11:00", "-11:30",
           "-10:00", "-10:30", "-09:00", "-09:30", "-08:00", "-08:30",
           "-07:00", "-07:30", "-06:00", "-06:30", "-05:00", "-05:30",
           "-04:00", "-04:30", "-03:00", "-03:30", "-02:00", "-02:30",
           "-01:00", "-01:30", "-00:00", "-00:30", "+01:00", "+01:30",
           "+02:00", "+02:30", "+03:00", "+03:30", "+04:00", "+04:30",
           "+05:00", "+05:30", "+06:00", "+06:30", "+07:00", "+07:30",
           "+08:00", "+08:30", "+09:00", "+09:30", "+10:00", "+10:30",
           "+11:00", "+11:30")
    _BEACON_TYPE = ("Off", "Interval")
    _BEACON_INT = ("15s", "30s", "1m", "2m", "3m", "5m", "10m", "15m",
                   "30m")
    _DIGI_PATHS = ("OFF", "WIDE1-1", "WIDE1-1, WIDE2-1", "Digi Path 4",
                   "Digi Path 5", "Digi Path 6", "Digi Path 7", "Digi Path 8")
    _MSG_GROUP_NAMES = ("Message Group 1", "Message Group 2",
                        "Message Group 3", "Message Group 4",
                        "Message Group 5", "Message Group 6",
                        "Message Group 7", "Message Group 8")
    _POSITIONS = ("GPS", "Manual Latitude/Longitude",
                  "Manual Latitude/Longitude", "P1", "P2", "P3", "P4",
                  "P5", "P6", "P7", "P8", "P9", "P10")
    _FLASH = ("OFF", "ON")
    _BEEP_SELECT = ("Off", "Key+Scan", "Key")
    _SQUELCH = ["%d" % x for x in range(0, 16)]
    _VOLUME = ["%d" % x for x in range(0, 33)]
    _OPENING_MESSAGE = ("Off", "DC", "Message", "Normal")
    _SCAN_RESUME = ["%.1fs" % (0.5 * x) for x in range(4, 21)] + \
                   ["Busy", "Hold"]
    _SCAN_RESTART = ["%.1fs" % (0.1 * x) for x in range(1, 10)] + \
                    ["%.1fs" % (0.5 * x) for x in range(2, 21)]
    _LAMP_KEY = ["Key %d sec" % x for x in range(2, 11)] + \
                ["Continuous", "OFF"]
    _LCD_CONTRAST = ["Level %d" % x for x in range(1, 33)]
    _LCD_DIMMER = ["Level %d" % x for x in range(1, 5)]
    _TOT_TIME = ["Off"] + ["%.1f min" % (0.5 * x) for x in range(1, 21)]
    _OFF_ON = ("Off", "On")
    _VOL_MODE = ("Normal", "Auto Back")
    _DTMF_MODE = ("Manual", "Auto")
    _DTMF_SPEED = ("50ms", "100ms")
    _DTMF_DELAY = ("50ms", "250ms", "450ms", "750ms", "1000ms")
    _MY_SYMBOL = ("/[ Person", "/b Bike", "/> Car", "User selected")

    @classmethod
    def get_prompts(cls):
        rp = chirp_common.RadioPrompts()
        rp.pre_download = _(dedent("""\
1. Turn radio off.
2. Connect cable to DATA jack.
3. Press and hold in the [FW] key while turning the radio on
     ("CLONE" will appear on the display).
4. <b>After clicking OK</b>, press the [BAND] key to send image."""))
        rp.pre_upload = _(dedent("""\
1. Turn radio off.
2. Connect cable to DATA jack.
3. Press and hold in the [FW] key while turning the radio on
     ("CLONE" will appear on the display).
4. Press the [MODE] key ("-WAIT-" will appear on the LCD)."""))
        return rp

    def process_mmap(self):
        self._memobj = bitwise.parse(MEM_FORMAT % self._mem_params, self._mmap)

    def get_features(self):
        rf = chirp_common.RadioFeatures()
        rf.has_dtcs_polarity = False
        rf.valid_modes = list(MODES)
        rf.valid_tmodes = list(TMODES)
        rf.valid_duplexes = list(DUPLEX)
        rf.valid_tuning_steps = list(STEPS)
        rf.valid_bands = [(500000, 999900000)]
        rf.valid_skips = SKIPS
        rf.valid_power_levels = POWER_LEVELS
        rf.valid_characters = "".join(CHARSET)
        rf.valid_name_length = 16
        rf.memory_bounds = (1, 900)
        rf.can_odd_split = True
        rf.has_ctone = False
        rf.has_bank_names = True
        rf.has_settings = True
        return rf

    def get_raw_memory(self, number):
        return repr(self._memobj.memory[number-1])

    def _checksums(self):
        return [yaesu_clone.YaesuChecksum(0x064A, 0x06C8),
                yaesu_clone.YaesuChecksum(0x06CA, 0x0748),
                yaesu_clone.YaesuChecksum(0x074A, 0x07C8),
                yaesu_clone.YaesuChecksum(0x07CA, 0x0848),
                yaesu_clone.YaesuChecksum(0x0000, 0xFEC9)]

    @staticmethod
    def _add_ff_pad(val, length):
        return val.ljust(length, "\xFF")[:length]

    @classmethod
    def _strip_ff_pads(cls, messages):
        result = []
        for msg_text in messages:
            result.append(str(msg_text).rstrip("\xFF"))
        return result

    def get_memory(self, number):
        flag = self._memobj.flag[number-1]
        _mem = self._memobj.memory[number-1]

        mem = chirp_common.Memory()
        mem.number = number
        if not flag.used:
            mem.empty = True
        if not flag.valid:
            mem.empty = True
            return mem
        mem.freq = chirp_common.fix_rounded_step(int(_mem.freq) * 1000)
        mem.offset = int(_mem.offset) * 1000
        mem.rtone = mem.ctone = chirp_common.TONES[_mem.tone]
        mem.tmode = TMODES[_mem.tone_mode]
        mem.duplex = DUPLEX[_mem.duplex]
        if mem.duplex == "split":
            mem.offset = chirp_common.fix_rounded_step(mem.offset)
        if _mem.mode == "FM" and _mem.half_deviation == 1:
            mem.mode = "NFM"
        else:
            mem.mode = MODES[_mem.mode]
        mem.dtcs = chirp_common.DTCS_CODES[_mem.dcs]
        mem.tuning_step = STEPS[_mem.tune_step]
        mem.power = POWER_LEVELS[3 - _mem.power]
        mem.skip = flag.pskip and "P" or flag.skip and "S" or ""

        charset = ''.join(CHARSET).ljust(256, '.')
        mem.name = str(_mem.label).rstrip("\xFF").translate(charset)

        return mem

    def _debank(self, mem):
        bm = self.get_bank_model()
        for bank in bm.get_memory_mappings(mem):
            bm.remove_memory_from_mapping(mem, bank)

    def set_memory(self, mem):
        _mem = self._memobj.memory[mem.number-1]
        flag = self._memobj.flag[mem.number-1]

        self._debank(mem)

        if not mem.empty and not flag.valid:
            _wipe_memory(_mem)

        if mem.empty and flag.valid and not flag.used:
            flag.valid = False
            return
        flag.used = not mem.empty
        flag.valid = flag.used

        if mem.empty:
            return

        if mem.freq < 30000000 or \
                (mem.freq > 88000000 and mem.freq < 108000000) or \
                mem.freq > 580000000:
            flag.nosubvfo = True   # Masked from VFO B
        else:
            flag.nosubvfo = False  # Available in both VFOs

        _mem.freq = int(mem.freq / 1000)
        _mem.offset = int(mem.offset / 1000)
        _mem.tone = chirp_common.TONES.index(mem.rtone)
        _mem.tone_mode = TMODES.index(mem.tmode)
        _mem.duplex = DUPLEX.index(mem.duplex)
        if mem.mode == "NFM":
            _mem.mode = 0            # Yaesu's NFM, i.e. regular FM
            _mem.half_deviation = 1  # but half bandwidth
        else:
            _mem.mode = MODES.index(mem.mode)
            _mem.half_deviation = 0
        _mem.mode = MODES.index(mem.mode)
        _mem.dcs = chirp_common.DTCS_CODES.index(mem.dtcs)
        _mem.tune_step = STEPS.index(mem.tuning_step)
        if mem.power:
            _mem.power = 3 - POWER_LEVELS.index(mem.power)
        else:
            _mem.power = 0

        label = "".join([chr(CHARSET.index(x)) for x in mem.name.rstrip()])
        _mem.label = self._add_ff_pad(label, 16)
        # We only speak english here in chirpville
        _mem.charsetbits[0] = 0x00
        _mem.charsetbits[1] = 0x00

        flag.skip = mem.skip == "S"
        flag.pskip = mem.skip == "P"

    def get_bank_model(self):
        return VX8BankModel(self)

    @classmethod
    def _digi_path_to_str(cls, path):
        path_cmp = []
        for entry in path.entry:
            callsign = str(entry.callsign).rstrip("\xFF")
            if not callsign:
                break
            path_cmp.append("%s-%d" % (callsign, entry.ssid))
        return ",".join(path_cmp)

    @staticmethod
    def _latlong_sanity(sign, l_d, l_m, l_s, is_lat):
        if sign not in (0, 1):
            sign = 0
        if is_lat:
            d_max = 90
        else:
            d_max = 180
        if l_d < 0 or l_d > d_max:
            l_d = 0
            l_m = 0
            l_s = 0
        if l_m < 0 or l_m > 60:
            l_m = 0
            l_s = 0
        if l_s < 0 or l_s > 60:
            l_s = 0
        return sign, l_d, l_m, l_s

    @classmethod
    def _latlong_to_str(cls, sign, l_d, l_m, l_s, is_lat, to_sexigesimal=True):
        sign, l_d, l_m, l_s = cls._latlong_sanity(sign, l_d, l_m, l_s, is_lat)
        mult = sign and -1 or 1
        if to_sexigesimal:
            return "%d,%d'%d\"" % (mult * l_d, l_m, l_s)
        return "%0.5f" % (mult * l_d + (l_m / 60.0) + (l_s / (60.0 * 60.0)))

    @classmethod
    def _str_to_latlong(cls, lat_long, is_lat):
        sign = 0
        result = [0, 0, 0]

        lat_long = lat_long.strip()

        if not lat_long:
            return 1, 0, 0, 0

        try:
            # DD.MMMMM is the simple case, try that first.
            val = float(lat_long)
            if val < 0:
                sign = 1
            val = abs(val)
            result[0] = int(val)
            result[1] = int(val * 60) % 60
            result[2] = int(val * 3600) % 60
        except ValueError:
            # Try DD MM'SS" if DD.MMMMM failed.
            match = cls._SG_RE.match(lat_long.strip())
            if match:
                if match.group("sign") and (match.group("sign") in "SE-"):
                    sign = 1
                else:
                    sign = 0
                if match.group("d"):
                    result[0] = int(match.group("d"))
                if match.group("m"):
                    result[1] = int(match.group("m"))
                if match.group("s"):
                    result[2] = int(match.group("s"))
            elif len(lat_long) > 4:
                raise Exception("Lat/Long should be DD MM'SS\" or DD.MMMMM")

        return cls._latlong_sanity(sign, result[0], result[1], result[2],
                                   is_lat)

    def _get_aprs_general_settings(self):
        menu = RadioSettingGroup("aprs_general", "APRS General")
        aprs = self._memobj.aprs
        aprs2 = self._memobj.aprs2

        val = RadioSettingValueString(
                0, 6, str(aprs.my_callsign.callsign).rstrip("\xFF"))
        rs = RadioSetting("aprs.my_callsign.callsign", "My Callsign", val)
        rs.set_apply_callback(self.apply_callsign, aprs.my_callsign)
        menu.append(rs)

        val = RadioSettingValueList(
            chirp_common.APRS_SSID,
            chirp_common.APRS_SSID[aprs.my_callsign.ssid])
        rs = RadioSetting("aprs.my_callsign.ssid", "My SSID", val)
        menu.append(rs)

        val = RadioSettingValueList(self._MY_SYMBOL,
                                    self._MY_SYMBOL[aprs2.selected_my_symbol])
        rs = RadioSetting("aprs2.selected_my_symbol", "My Symbol", val)
        menu.append(rs)

        symbols = list(chirp_common.APRS_SYMBOLS)
        selected = aprs.custom_symbol
        if aprs.custom_symbol >= len(chirp_common.APRS_SYMBOLS):
            symbols.append("%d" % aprs.custom_symbol)
            selected = len(symbols) - 1
        val = RadioSettingValueList(symbols, symbols[selected])
        rs = RadioSetting("aprs.custom_symbol_text", "User Selected Symbol",
                          val)
        rs.set_apply_callback(self.apply_custom_symbol, aprs)
        menu.append(rs)

        val = RadioSettingValueList(
            chirp_common.APRS_POSITION_COMMENT,
            chirp_common.APRS_POSITION_COMMENT[aprs.selected_position_comment])
        rs = RadioSetting("aprs.selected_position_comment", "Position Comment",
                          val)
        menu.append(rs)

        latitude = self._latlong_to_str(aprs.latitude_sign,
                                        aprs.latitude_degree,
                                        aprs.latitude_minute,
                                        aprs.latitude_second,
                                        True, aprs.aprs_units_position_mmss)
        longitude = self._latlong_to_str(aprs.longitude_sign,
                                         aprs.longitude_degree,
                                         aprs.longitude_minute,
                                         aprs.longitude_second,
                                         False, aprs.aprs_units_position_mmss)

        # TODO: Rebuild this when aprs_units_position_mmss changes.
        # TODO: Rebuild this when latitude/longitude change.
        # TODO: Add saved positions p1 - p10 to memory map.
        position_str = list(self._POSITIONS)
        # position_str[1] = "%s %s" % (latitude, longitude)
        # position_str[2] = "%s %s" % (latitude, longitude)
        val = RadioSettingValueList(position_str,
                                    position_str[aprs.selected_position])
        rs = RadioSetting("aprs.selected_position", "My Position", val)
        menu.append(rs)

        val = RadioSettingValueString(0, 10, latitude)
        rs = RadioSetting("latitude", "Manual Latitude", val)
        rs.set_apply_callback(self.apply_lat_long, aprs)
        menu.append(rs)

        val = RadioSettingValueString(0, 11, longitude)
        rs = RadioSetting("longitude", "Manual Longitude", val)
        rs.set_apply_callback(self.apply_lat_long, aprs)
        menu.append(rs)

        val = RadioSettingValueList(
                self._TIME_SOURCE, self._TIME_SOURCE[aprs.set_time_manually])
        rs = RadioSetting("aprs.set_time_manually", "Time Source", val)
        menu.append(rs)

        val = RadioSettingValueList(self._TZ, self._TZ[aprs.timezone])
        rs = RadioSetting("aprs.timezone", "Timezone", val)
        menu.append(rs)

        val = RadioSettingValueList(
                self._SPEED_UNITS, self._SPEED_UNITS[aprs.aprs_units_speed])
        rs = RadioSetting("aprs.aprs_units_speed", "APRS Speed Units", val)
        menu.append(rs)

        val = RadioSettingValueList(
                self._SPEED_UNITS, self._SPEED_UNITS[aprs.gps_units_speed])
        rs = RadioSetting("aprs.gps_units_speed", "GPS Speed Units", val)
        menu.append(rs)

        val = RadioSettingValueList(
                self._ALT_UNITS, self._ALT_UNITS[aprs.aprs_units_altitude_ft])
        rs = RadioSetting("aprs.aprs_units_altitude_ft", "APRS Altitude Units",
                          val)
        menu.append(rs)

        val = RadioSettingValueList(
                self._ALT_UNITS, self._ALT_UNITS[aprs.gps_units_altitude_ft])
        rs = RadioSetting("aprs.gps_units_altitude_ft", "GPS Altitude Units",
                          val)
        menu.append(rs)

        val = RadioSettingValueList(
                self._POS_UNITS,
                self._POS_UNITS[aprs.aprs_units_position_mmss])
        rs = RadioSetting("aprs.aprs_units_position_mmss",
                          "APRS Position Format", val)
        menu.append(rs)

        val = RadioSettingValueList(
                self._POS_UNITS, self._POS_UNITS[aprs.gps_units_position_sss])
        rs = RadioSetting("aprs.gps_units_position_sss",
                          "GPS Position Format", val)
        menu.append(rs)

        val = RadioSettingValueList(
                self._DIST_UNITS,
                self._DIST_UNITS[aprs.aprs_units_distance_m])
        rs = RadioSetting("aprs.aprs_units_distance_m", "APRS Distance Units",
                          val)
        menu.append(rs)

        val = RadioSettingValueList(
                self._WIND_UNITS, self._WIND_UNITS[aprs.aprs_units_wind_mph])
        rs = RadioSetting("aprs.aprs_units_wind_mph", "APRS Wind Speed Units",
                          val)
        menu.append(rs)

        val = RadioSettingValueList(
                self._RAIN_UNITS, self._RAIN_UNITS[aprs.aprs_units_rain_inch])
        rs = RadioSetting("aprs.aprs_units_rain_inch", "APRS Rain Units", val)
        menu.append(rs)

        val = RadioSettingValueList(
                self._TEMP_UNITS,
                self._TEMP_UNITS[aprs.aprs_units_temperature_f])
        rs = RadioSetting("aprs.aprs_units_temperature_f",
                          "APRS Temperature Units", val)
        menu.append(rs)

        return menu

    def _get_aprs_rx_settings(self):
        menu = RadioSettingGroup("aprs_rx", "APRS Receive")
        aprs = self._memobj.aprs
        aprs2 = self._memobj.aprs2

        val = RadioSettingValueList(self._RX_BAUD, self._RX_BAUD[aprs.rx_baud])
        rs = RadioSetting("aprs.rx_baud", "Modem RX", val)
        menu.append(rs)

        val = RadioSettingValueBoolean(aprs.aprs_mute)
        rs = RadioSetting("aprs.aprs_mute", "APRS Mute", val)
        menu.append(rs)

        if self._has_af_dual:
            val = RadioSettingValueBoolean(aprs.af_dual)
            rs = RadioSetting("aprs.af_dual", "AF Dual", val)
            menu.append(rs)

        val = RadioSettingValueBoolean(aprs.ring_msg)
        rs = RadioSetting("aprs.ring_msg", "Ring on Message RX", val)
        menu.append(rs)

        val = RadioSettingValueBoolean(aprs.ring_beacon)
        rs = RadioSetting("aprs.ring_beacon", "Ring on Beacon RX", val)
        menu.append(rs)

        val = RadioSettingValueList(self._FLASH,
                                    self._FLASH[aprs2.flash_msg])
        rs = RadioSetting("aprs2.flash_msg", "Flash on personal message", val)
        menu.append(rs)

        if self._has_vibrate:
            val = RadioSettingValueList(self._FLASH,
                                        self._FLASH[aprs2.vibrate_msg])
            rs = RadioSetting("aprs2.vibrate_msg",
                              "Vibrate on personal message", val)
            menu.append(rs)

        val = RadioSettingValueList(self._FLASH[:10],
                                    self._FLASH[aprs2.flash_bln])
        rs = RadioSetting("aprs2.flash_bln", "Flash on bulletin message", val)
        menu.append(rs)

        if self._has_vibrate:
            val = RadioSettingValueList(self._FLASH[:10],
                                        self._FLASH[aprs2.vibrate_bln])
            rs = RadioSetting("aprs2.vibrate_bln",
                              "Vibrate on bulletin message", val)
            menu.append(rs)

        val = RadioSettingValueList(self._FLASH[:10],
                                    self._FLASH[aprs2.flash_grp])
        rs = RadioSetting("aprs2.flash_grp", "Flash on group message", val)
        menu.append(rs)

        if self._has_vibrate:
            val = RadioSettingValueList(self._FLASH[:10],
                                        self._FLASH[aprs2.vibrate_grp])
            rs = RadioSetting("aprs2.vibrate_grp",
                              "Vibrate on group message", val)
            menu.append(rs)

        filter_val = [m.padded_string for m in aprs2.msg_group]
        filter_val = self._strip_ff_pads(filter_val)
        for index, filter_text in enumerate(filter_val):
            val = RadioSettingValueString(0, 9, filter_text)
            rs = RadioSetting("aprs2.msg_group_%d" % index,
                              "Message Group %d" % (index + 1), val)
            menu.append(rs)
            rs.set_apply_callback(self.apply_ff_padded_string,
                                  aprs2.msg_group[index])
        # TODO: Use filter_val as the list entries and update it on edit.
        val = RadioSettingValueList(
            self._MSG_GROUP_NAMES,
            self._MSG_GROUP_NAMES[aprs2.selected_msg_group])
        rs = RadioSetting("aprs2.selected_msg_group", "Selected Message Group",
                          val)
        menu.append(rs)

        val = RadioSettingValueBoolean(aprs.filter_mic_e)
        rs = RadioSetting("aprs.filter_mic_e", "Receive Mic-E Beacons", val)
        menu.append(rs)

        val = RadioSettingValueBoolean(aprs.filter_position)
        rs = RadioSetting("aprs.filter_position", "Receive Position Beacons",
                          val)
        menu.append(rs)

        val = RadioSettingValueBoolean(aprs.filter_weather)
        rs = RadioSetting("aprs.filter_weather", "Receive Weather Beacons",
                          val)
        menu.append(rs)

        val = RadioSettingValueBoolean(aprs.filter_object)
        rs = RadioSetting("aprs.filter_object", "Receive Object Beacons", val)
        menu.append(rs)

        val = RadioSettingValueBoolean(aprs.filter_item)
        rs = RadioSetting("aprs.filter_item", "Receive Item Beacons", val)
        menu.append(rs)

        val = RadioSettingValueBoolean(aprs.filter_status)
        rs = RadioSetting("aprs.filter_status", "Receive Status Beacons", val)
        menu.append(rs)

        val = RadioSettingValueBoolean(aprs.filter_other)
        rs = RadioSetting("aprs.filter_other", "Receive Other Beacons", val)
        menu.append(rs)

        return menu

    def _get_aprs_tx_settings(self):
        menu = RadioSettingGroup("aprs_tx", "APRS Transmit")
        aprs = self._memobj.aprs
        aprs2 = self._memobj.aprs2

        beacon_type = (aprs.tx_smartbeacon << 1) | aprs.tx_interval_beacon
        val = RadioSettingValueList(
                self._BEACON_TYPE, self._BEACON_TYPE[beacon_type])
        rs = RadioSetting("aprs.transmit", "TX Beacons", val)
        rs.set_apply_callback(self.apply_beacon_type, aprs)
        menu.append(rs)

        val = RadioSettingValueList(
                self._TX_DELAY, self._TX_DELAY[aprs.tx_delay])
        rs = RadioSetting("aprs.tx_delay", "TX Delay", val)
        menu.append(rs)

        val = RadioSettingValueList(
                self._BEACON_INT, self._BEACON_INT[aprs.beacon_interval])
        rs = RadioSetting("aprs.beacon_interval", "Beacon Interval", val)
        menu.append(rs)

        desc = []
        status = [m.padded_string for m in self._memobj.aprs_beacon_status_txt]
        status = self._strip_ff_pads(status)
        for index, msg_text in enumerate(status):
            val = RadioSettingValueString(0, 60, msg_text)
            desc.append("Beacon Status Text %d" % (index + 1))
            rs = RadioSetting("aprs_beacon_status_txt_%d" % index, desc[-1],
                              val)
            rs.set_apply_callback(self.apply_ff_padded_string,
                                  self._memobj.aprs_beacon_status_txt[index])
            menu.append(rs)
        val = RadioSettingValueList(desc,
                                    desc[aprs.selected_beacon_status_txt])
        rs = RadioSetting("aprs.selected_beacon_status_txt",
                          "Beacon Status Text", val)
        menu.append(rs)

        message_macro = [m.padded_string for m in self._memobj.aprs_msg_macro]
        message_macro = self._strip_ff_pads(message_macro)
        for index, msg_text in enumerate(message_macro):
            val = RadioSettingValueString(0, 16, msg_text)
            rs = RadioSetting("aprs_msg_macro_%d" % index,
                              "Message Macro %d" % (index + 1), val)
            rs.set_apply_callback(self.apply_ff_padded_string,
                                  self._memobj.aprs_msg_macro[index])
            menu.append(rs)

        path_str = list(self._DIGI_PATHS)

        path_str[7] = self._digi_path_to_str(aprs.digi_path_7)
        val = RadioSettingValueString(0, 88, path_str[7])
        rs = RadioSetting("aprs.digi_path_7", "Digi Path 8 (8 entries)", val)
        rs.set_apply_callback(self.apply_digi_path, aprs.digi_path_7)
        menu.append(rs)

        # Show friendly messages for empty slots rather than blanks.
        # TODO: Rebuild this when digi_path_[34567] change.
        # path_str[3] = path_str[3] or self._DIGI_PATHS[3]
        # path_str[4] = path_str[4] or self._DIGI_PATHS[4]
        # path_str[5] = path_str[5] or self._DIGI_PATHS[5]
        # path_str[6] = path_str[6] or self._DIGI_PATHS[6]
        # path_str[7] = path_str[7] or self._DIGI_PATHS[7]

        path_str[7] = self._DIGI_PATHS[7]
        val = RadioSettingValueList(path_str,
                                    path_str[aprs2.selected_digi_path])
        rs = RadioSetting("aprs2.selected_digi_path",
                          "Selected Digi Path", val)
        menu.append(rs)

        return menu

    def _get_dtmf_settings(self):
        menu = RadioSettingGroup("dtmf_settings", "DTMF")
        dtmf = self._memobj.scan_settings

        val = RadioSettingValueList(
            self._DTMF_MODE,
            self._DTMF_MODE[dtmf.dtmf_mode])
        rs = RadioSetting("scan_settings.dtmf_mode", "DTMF Mode", val)
        menu.append(rs)

        val = RadioSettingValueList(
            self._DTMF_SPEED,
            self._DTMF_SPEED[dtmf.dtmf_speed])
        rs = RadioSetting("scan_settings.dtmf_speed",
                          "DTMF AutoDial Speed", val)
        menu.append(rs)

        val = RadioSettingValueList(
            self._DTMF_DELAY,
            self._DTMF_DELAY[dtmf.dtmf_delay])
        rs = RadioSetting("scan_settings.dtmf_delay",
                          "DTMF AutoDial Delay", val)
        menu.append(rs)

        for i in range(10):
            name = "dtmf_%02d" % i
            dtmfsetting = self._memobj.dtmf[i]
            dtmfstr = ""
            for c in dtmfsetting.memory:
                if c == 0xFF:
                    break
                if c < len(VX8_DTMF_CHARS):
                    dtmfstr += VX8_DTMF_CHARS[c]
            dtmfentry = RadioSettingValueString(0, 16, dtmfstr)
            dtmfentry.set_charset(VX8_DTMF_CHARS + list("abcd "))
            rs = RadioSetting(name, name.upper(), dtmfentry)
            rs.set_apply_callback(self.apply_dtmf, i)
            menu.append(rs)

        return menu

    def _get_misc_settings(self):
        menu = RadioSettingGroup("misc_settings", "Misc")
        scan_settings = self._memobj.scan_settings

        val = RadioSettingValueList(
            self._LCD_DIMMER,
            self._LCD_DIMMER[scan_settings.lcd_dimmer])
        rs = RadioSetting("scan_settings.lcd_dimmer", "LCD Dimmer", val)
        menu.append(rs)

        val = RadioSettingValueList(
            self._LCD_CONTRAST,
            self._LCD_CONTRAST[scan_settings.lcd_contrast - 1])
        rs = RadioSetting("scan_settings.lcd_contrast", "LCD Contrast",
                          val)
        rs.set_apply_callback(self.apply_lcd_contrast, scan_settings)
        menu.append(rs)

        val = RadioSettingValueList(
            self._LAMP_KEY,
            self._LAMP_KEY[scan_settings.lamp])
        rs = RadioSetting("scan_settings.lamp", "Lamp", val)
        menu.append(rs)

        beep_select = self._memobj.beep_select

        val = RadioSettingValueList(
            self._BEEP_SELECT,
            self._BEEP_SELECT[beep_select.beep])
        rs = RadioSetting("beep_select.beep", "Beep Select", val)
        menu.append(rs)

        opening_message = self._memobj.opening_message

        val = RadioSettingValueList(
            self._OPENING_MESSAGE,
            self._OPENING_MESSAGE[opening_message.flag])
        rs = RadioSetting("opening_message.flag", "Opening Msg Mode",
                          val)
        menu.append(rs)

        msg = ""
        for i in opening_message.message.padded_yaesu:
            if i == 0xFF:
                break
            msg += CHARSET[i & 0x7F]
        val = RadioSettingValueString(0, 16, msg)
        rs = RadioSetting("opening_message.message.padded_yaesu",
                          "Opening Message", val)
        rs.set_apply_callback(self.apply_ff_padded_yaesu,
                              opening_message.message)
        menu.append(rs)

        return menu

    def _get_scan_settings(self):
        menu = RadioSettingGroup("scan_settings", "Scan")
        scan_settings = self._memobj.scan_settings

        val = RadioSettingValueList(
            self._VOL_MODE,
            self._VOL_MODE[scan_settings.vol_mode])
        rs = RadioSetting("scan_settings.vol_mode", "Volume Mode", val)
        menu.append(rs)

        vfoa = self._memobj.vfo_info[0]
        val = RadioSettingValueList(
            self._VOLUME,
            self._VOLUME[vfoa.volume])
        rs = RadioSetting("vfo_info[0].volume", "VFO A Volume", val)
        rs.set_apply_callback(self.apply_volume, 0)
        menu.append(rs)

        vfob = self._memobj.vfo_info[1]
        val = RadioSettingValueList(
            self._VOLUME,
            self._VOLUME[vfob.volume])
        rs = RadioSetting("vfo_info[1].volume", "VFO B Volume", val)
        rs.set_apply_callback(self.apply_volume, 1)
        menu.append(rs)

        squelch = self._memobj.squelch
        val = RadioSettingValueList(
            self._SQUELCH,
            self._SQUELCH[squelch.vfo_a])
        rs = RadioSetting("squelch.vfo_a", "VFO A Squelch", val)
        menu.append(rs)

        val = RadioSettingValueList(
            self._SQUELCH,
            self._SQUELCH[squelch.vfo_b])
        rs = RadioSetting("squelch.vfo_b", "VFO B Squelch", val)
        menu.append(rs)

        val = RadioSettingValueList(
            self._SCAN_RESTART,
            self._SCAN_RESTART[scan_settings.scan_restart])
        rs = RadioSetting("scan_settings.scan_restart", "Scan Restart", val)
        menu.append(rs)

        val = RadioSettingValueList(
            self._SCAN_RESUME,
            self._SCAN_RESUME[scan_settings.scan_resume])
        rs = RadioSetting("scan_settings.scan_resume", "Scan Resume", val)
        menu.append(rs)

        val = RadioSettingValueList(
            self._OFF_ON,
            self._OFF_ON[scan_settings.busy_led])
        rs = RadioSetting("scan_settings.busy_led", "Busy LED", val)
        menu.append(rs)

        val = RadioSettingValueList(
            self._OFF_ON,
            self._OFF_ON[scan_settings.scan_lamp])
        rs = RadioSetting("scan_settings.scan_lamp", "Scan Lamp", val)
        menu.append(rs)

        val = RadioSettingValueList(
            self._TOT_TIME,
            self._TOT_TIME[scan_settings.tot])
        rs = RadioSetting("scan_settings.tot", "Transmit Timeout (TOT)", val)
        menu.append(rs)

        return menu

    def _get_settings(self):
        top = RadioSettings(self._get_aprs_general_settings(),
                            self._get_aprs_rx_settings(),
                            self._get_aprs_tx_settings(),
                            self._get_dtmf_settings(),
                            self._get_misc_settings(),
                            self._get_scan_settings())
        return top

    def get_settings(self):
        try:
            return self._get_settings()
        except:
            import traceback
            LOG.error("Failed to parse settings: %s", traceback.format_exc())
            return None

    @staticmethod
    def apply_custom_symbol(setting, obj):
        # Ensure new value falls within known bounds, otherwise leave it as
        # it's a custom value from the radio that's outside our list.
        if setting.value.get_value() in chirp_common.APRS_SYMBOLS:
            setattr(obj, "custom_symbol",
                    chirp_common.APRS_SYMBOLS.index(setting.value.get_value()))

    @classmethod
    def _apply_callsign(cls, callsign, obj, default_ssid=None):
        ssid = default_ssid
        dash_index = callsign.find("-")
        if dash_index >= 0:
            ssid = callsign[dash_index + 1:]
            callsign = callsign[:dash_index]
            try:
                ssid = int(ssid) % 16
            except ValueError:
                ssid = default_ssid
        setattr(obj, "callsign", cls._add_ff_pad(callsign, 6))
        if ssid is not None:
            setattr(obj, "ssid", ssid)

    def apply_beacon_type(cls, setting, obj):
        beacon_type = str(setting.value.get_value())
        beacon_index = cls._BEACON_TYPE.index(beacon_type)
        tx_smartbeacon = beacon_index >> 1
        tx_interval_beacon = beacon_index & 1
        if tx_interval_beacon:
            setattr(obj, "tx_interval_beacon", 1)
            setattr(obj, "tx_smartbeacon", 0)
        elif tx_smartbeacon:
            setattr(obj, "tx_interval_beacon", 0)
            setattr(obj, "tx_smartbeacon", 1)
        else:
            setattr(obj, "tx_interval_beacon", 0)
            setattr(obj, "tx_smartbeacon", 0)

    @classmethod
    def apply_callsign(cls, setting, obj, default_ssid=None):
        # Uppercase, strip SSID then FF pad to max string length.
        callsign = setting.value.get_value().upper()
        cls._apply_callsign(callsign, obj, default_ssid)

    def apply_digi_path(self, setting, obj):
        # Parse and map to aprs.digi_path_4_7[0-3] or aprs.digi_path_8
        # and FF terminate.
        path = str(setting.value.get_value())
        callsigns = [c.strip() for c in path.split(",")]
        for index in range(len(obj.entry)):
            try:
                self._apply_callsign(callsigns[index], obj.entry[index], 0)
            except IndexError:
                self._apply_callsign("", obj.entry[index], 0)
        if len(callsigns) > len(obj.entry):
            raise Exception("This path only supports %d entries" % (index + 1))

    @classmethod
    def apply_ff_padded_string(cls, setting, obj):
        # FF pad.
        val = setting.value.get_value()
        max_len = getattr(obj, "padded_string").size() / 8
        val = str(val).rstrip()
        setattr(obj, "padded_string", cls._add_ff_pad(val, max_len))

    @classmethod
    def apply_lat_long(cls, setting, obj):
        name = setting.get_name()
        is_latitude = name.endswith("latitude")
        lat_long = setting.value.get_value().strip()
        sign, l_d, l_m, l_s = cls._str_to_latlong(lat_long, is_latitude)
        LOG.debug("%s: %d %d %d %d" % (name, sign, l_d, l_m, l_s))
        setattr(obj, "%s_sign" % name, sign)
        setattr(obj, "%s_degree" % name, l_d)
        setattr(obj, "%s_minute" % name, l_m)
        setattr(obj, "%s_second" % name, l_s)

    def set_settings(self, settings):
        _mem = self._memobj
        for element in settings:
            if not isinstance(element, RadioSetting):
                self.set_settings(element)
                continue
            if not element.changed():
                continue
            try:
                if element.has_apply_callback():
                    LOG.debug("Using apply callback")
                    try:
                        element.run_apply_callback()
                    except NotImplementedError as e:
                        LOG.error("vx8.set_settings: %s", e)
                    continue

                # Find the object containing setting.
                obj = _mem
                bits = element.get_name().split(".")
                setting = bits[-1]
                for name in bits[:-1]:
                    if name.endswith("]"):
                        name, index = name.split("[")
                        index = int(index[:-1])
                        obj = getattr(obj, name)[index]
                    else:
                        obj = getattr(obj, name)

                try:
                    old_val = getattr(obj, setting)
                    LOG.debug("Setting %s(%r) <= %s" % (
                            element.get_name(), old_val, element.value))
                    setattr(obj, setting, element.value)
                except AttributeError as e:
                    LOG.error("Setting %s is not in the memory map: %s" %
                              (element.get_name(), e))
            except Exception as e:
                LOG.debug(element.get_name())
                raise

    def apply_ff_padded_yaesu(cls, setting, obj):
        # FF pad yaesus custom string format.
        rawval = setting.value.get_value()
        max_len = getattr(obj, "padded_yaesu").size() / 8
        rawval = str(rawval).rstrip()
        val = [CHARSET.index(x) for x in rawval]
        for x in range(len(val), max_len):
            val.append(0xFF)
        obj.padded_yaesu = val

    def apply_volume(cls, setting, vfo):
        val = setting.value.get_value()
        cls._memobj.vfo_info[(vfo*2)].volume = val
        cls._memobj.vfo_info[(vfo*2)+1].volume = val

    def apply_lcd_contrast(cls, setting, obj):
        rawval = setting.value.get_value()
        val = cls._LCD_CONTRAST.index(rawval) + 1
        obj.lcd_contrast = val

    def apply_dtmf(cls, setting, i):
        rawval = setting.value.get_value().upper().rstrip()
        val = [VX8_DTMF_CHARS.index(x) for x in rawval]
        for x in range(len(val), 16):
            val.append(0xFF)
        cls._memobj.dtmf[i].memory = val


@directory.register
class VX8DRadio(VX8Radio):
    """Yaesu VX-8DR"""
    MODEL = "VX-8DR"
    _model = "AH29D"
    _mem_params = (0xC128,  # APRS message macros
                   7,       # Number of message macros
                   0xC198,  # APRS2
                   0xC24A,  # APRS beacon metadata address.
                   50,      # Number of beacons stored.
                   0xC6FA,  # APRS beacon content address.
                   146,     # Length of beacon data stored.
                   50)      # Number of beacons stored.

    _BEACON_TYPE = ("Off", "Interval", "SmartBeaconing")
    _SMARTBEACON_PROFILE = ("Off", "Type 1", "Type 2", "Type 3")
    _POSITIONS = ("GPS", "Manual Latitude/Longitude",
                  "Manual Latitude/Longitude", "P1", "P2", "P3", "P4",
                  "P5", "P6", "P7", "P8", "P9")
    _FLASH = ("OFF", "2 seconds", "4 seconds", "6 seconds", "8 seconds",
              "10 seconds", "20 seconds", "30 seconds", "60 seconds",
              "CONTINUOUS", "every 2 seconds", "every 3 seconds",
              "every 4 seconds", "every 5 seconds", "every 6 seconds",
              "every 7 seconds", "every 8 seconds", "every 9 seconds",
              "every 10 seconds", "every 20 seconds", "every 30 seconds",
              "every 40 seconds", "every 50 seconds", "every minute",
              "every 2 minutes", "every 3 minutes", "every 4 minutes",
              "every 5 minutes", "every 6 minutes", "every 7 minutes",
              "every 8 minutes", "every 9 minutes", "every 10 minutes")
    _LCD_CONTRAST = ["Level %d" % x for x in range(1, 16)]
    _MY_SYMBOL = ("/[ Person", "/b Bike", "/> Car", "User selected")

    def _get_aprs_tx_settings(self):
        menu = RadioSettingGroup("aprs_tx", "APRS Transmit")
        aprs = self._memobj.aprs
        aprs2 = self._memobj.aprs2

        beacon_type = (aprs.tx_smartbeacon << 1) | aprs.tx_interval_beacon
        val = RadioSettingValueList(
                self._BEACON_TYPE, self._BEACON_TYPE[beacon_type])
        rs = RadioSetting("aprs.transmit", "TX Beacons", val)
        rs.set_apply_callback(self.apply_beacon_type, aprs)
        menu.append(rs)

        val = RadioSettingValueList(
                self._TX_DELAY, self._TX_DELAY[aprs.tx_delay])
        rs = RadioSetting("aprs.tx_delay", "TX Delay", val)
        menu.append(rs)

        val = RadioSettingValueList(
                self._BEACON_INT, self._BEACON_INT[aprs.beacon_interval])
        rs = RadioSetting("aprs.beacon_interval", "Beacon Interval", val)
        menu.append(rs)

        desc = []
        status = [m.padded_string for m in self._memobj.aprs_beacon_status_txt]
        status = self._strip_ff_pads(status)
        for index, msg_text in enumerate(status):
            val = RadioSettingValueString(0, 60, msg_text)
            desc.append("Beacon Status Text %d" % (index + 1))
            rs = RadioSetting("aprs_beacon_status_txt_%d" % index, desc[-1],
                              val)
            rs.set_apply_callback(self.apply_ff_padded_string,
                                  self._memobj.aprs_beacon_status_txt[index])
            menu.append(rs)
        val = RadioSettingValueList(desc,
                                    desc[aprs.selected_beacon_status_txt])
        rs = RadioSetting("aprs.selected_beacon_status_txt",
                          "Beacon Status Text", val)
        menu.append(rs)

        message_macro = [m.padded_string for m in self._memobj.aprs_msg_macro]
        message_macro = self._strip_ff_pads(message_macro)
        for index, msg_text in enumerate(message_macro):
            val = RadioSettingValueString(0, 16, msg_text)
            rs = RadioSetting("aprs_msg_macro_%d" % index,
                              "Message Macro %d" % (index + 1), val)
            rs.set_apply_callback(self.apply_ff_padded_string,
                                  self._memobj.aprs_msg_macro[index])
            menu.append(rs)

        path_str = list(self._DIGI_PATHS)
        path_str[3] = self._digi_path_to_str(aprs2.digi_path_3_6[0])
        val = RadioSettingValueString(0, 22, path_str[3])
        rs = RadioSetting("aprs2.digi_path_3", "Digi Path 4 (2 entries)", val)
        rs.set_apply_callback(self.apply_digi_path, aprs2.digi_path_3_6[0])
        menu.append(rs)

        path_str[4] = self._digi_path_to_str(aprs2.digi_path_3_6[1])
        val = RadioSettingValueString(0, 22, path_str[4])
        rs = RadioSetting("aprs2.digi_path_4", "Digi Path 5 (2 entries)", val)
        rs.set_apply_callback(self.apply_digi_path, aprs2.digi_path_3_6[1])
        menu.append(rs)

        path_str[5] = self._digi_path_to_str(aprs2.digi_path_3_6[2])
        val = RadioSettingValueString(0, 22, path_str[5])
        rs = RadioSetting("aprs2.digi_path_5", "Digi Path 6 (2 entries)", val)
        rs.set_apply_callback(self.apply_digi_path, aprs2.digi_path_3_6[2])
        menu.append(rs)

        path_str[6] = self._digi_path_to_str(aprs2.digi_path_3_6[3])
        val = RadioSettingValueString(0, 22, path_str[6])
        rs = RadioSetting("aprs2.digi_path_6", "Digi Path 7 (2 entries)", val)
        rs.set_apply_callback(self.apply_digi_path, aprs2.digi_path_3_6[3])
        menu.append(rs)

        path_str[7] = self._digi_path_to_str(aprs.digi_path_7)
        val = RadioSettingValueString(0, 88, path_str[7])
        rs = RadioSetting("aprs.digi_path_7", "Digi Path 8 (8 entries)", val)
        rs.set_apply_callback(self.apply_digi_path, aprs.digi_path_7)
        menu.append(rs)

        # Show friendly messages for empty slots rather than blanks.
        # TODO: Rebuild this when digi_path_[34567] change.
        # path_str[3] = path_str[3] or self._DIGI_PATHS[3]
        # path_str[4] = path_str[4] or self._DIGI_PATHS[4]
        # path_str[5] = path_str[5] or self._DIGI_PATHS[5]
        # path_str[6] = path_str[6] or self._DIGI_PATHS[6]
        # path_str[7] = path_str[7] or self._DIGI_PATHS[7]
        path_str[3] = self._DIGI_PATHS[3]
        path_str[4] = self._DIGI_PATHS[4]
        path_str[5] = self._DIGI_PATHS[5]
        path_str[6] = self._DIGI_PATHS[6]
        path_str[7] = self._DIGI_PATHS[7]
        val = RadioSettingValueList(path_str,
                                    path_str[aprs2.selected_digi_path])
        rs = RadioSetting("aprs2.selected_digi_path",
                          "Selected Digi Path", val)
        menu.append(rs)

        return menu

    def _get_aprs_smartbeacon(self):
        menu = RadioSettingGroup("aprs_smartbeacon", "APRS SmartBeacon")
        aprs2 = self._memobj.aprs2

        val = RadioSettingValueList(
           self._SMARTBEACON_PROFILE,
           self._SMARTBEACON_PROFILE[aprs2.active_smartbeaconing])
        rs = RadioSetting("aprs2.active_smartbeaconing",
                          "SmartBeacon profile", val)
        menu.append(rs)

        for profile in range(3):
            pfx = "type%d" % (profile + 1)
            path = "aprs2.smartbeaconing_profile[%d]" % profile
            prof = aprs2.smartbeaconing_profile[profile]

            low_val = RadioSettingValueInteger(2, 30, prof.low_speed_mph)
            high_val = RadioSettingValueInteger(3, 70, prof.high_speed_mph)
            low_val.get_max = lambda: min(30, int(high_val.get_value()) - 1)

            rs = RadioSetting("%s.low_speed_mph" % path,
                              "%s Low Speed (mph)" % pfx, low_val)
            menu.append(rs)

            rs = RadioSetting("%s.high_speed_mph" % path,
                              "%s High Speed (mph)" % pfx, high_val)
            menu.append(rs)

            val = RadioSettingValueInteger(1, 100, prof.slow_rate_min)
            rs = RadioSetting("%s.slow_rate_min" % path,
                              "%s Slow rate (minutes)" % pfx, val)
            menu.append(rs)

            val = RadioSettingValueInteger(10, 180, prof.fast_rate_sec)
            rs = RadioSetting("%s.fast_rate_sec" % path,
                              "%s Fast rate (seconds)" % pfx, val)
            menu.append(rs)

            val = RadioSettingValueInteger(5, 90, prof.turn_angle)
            rs = RadioSetting("%s.turn_angle" % path,
                              "%s Turn angle (degrees)" % pfx, val)
            menu.append(rs)

            val = RadioSettingValueInteger(1, 255, prof.turn_slop)
            rs = RadioSetting("%s.turn_slop" % path,
                              "%s Turn slop" % pfx, val)
            menu.append(rs)

            val = RadioSettingValueInteger(5, 180, prof.turn_time_sec)
            rs = RadioSetting("%s.turn_time_sec" % path,
                              "%s Turn time (seconds)" % pfx, val)
            menu.append(rs)

        return menu

    def _get_settings(self):
        top = RadioSettings(self._get_aprs_general_settings(),
                            self._get_aprs_rx_settings(),
                            self._get_aprs_tx_settings(),
                            self._get_aprs_smartbeacon(),
                            self._get_dtmf_settings(),
                            self._get_misc_settings(),
                            self._get_scan_settings())
        return top


@directory.register
class VX8GERadio(VX8DRadio):
    """Yaesu VX-8GE"""
    MODEL = "VX-8GE"
    _model = "AH041"
    _has_vibrate = True
    _has_af_dual = False<|MERGE_RESOLUTION|>--- conflicted
+++ resolved
@@ -500,15 +500,7 @@
 
 
 def _wipe_memory(mem):
-<<<<<<< HEAD
     mem.set_raw("\x00" * (mem.size() // 8))
-    mem.unknown1 = 0x05
-=======
-    mem.set_raw("\x00" * (mem.size() / 8))
-    mem.pr_frequency = 0x1d  # default PR frequency of 1600 Hz
-    mem.unknown8b = 1        # This bit must be 1, but its meaning is unknown
-    mem.rx_mode_auto = 1     # rx auto mode bit defaults to 1
->>>>>>> 4552b11b
 
 
 @directory.register
